/**
 * Naming strategy defines how auto-generated names for such things like table name, or table column gonna be
 * generated.
 */
import {Table} from "../schema-builder/table/Table";

export interface NamingStrategyInterface {

    /**
     * Naming strategy name.
     */
    name?: string;

    /**
     * Normalizes table name.
     *
     * @param targetName Name of the target entity that can be used to generate a table name.
     * @param userSpecifiedName For example if user specified a table name in a decorator, e.g. @Entity("name")
     */
    tableName(targetName: string, userSpecifiedName: string|undefined): string;

    /**
     * Creates a table name for a junction table of a closure table.
     *
     * @param originalClosureTableName Name of the closure table which owns this junction table.
     */
    closureJunctionTableName(originalClosureTableName: string): string;

    /**
     * Gets the table's column name from the given property name.
     */
    columnName(propertyName: string, customName: string|undefined, embeddedPrefixes: string[]): string;

    /**
     * Gets the table's relation name from the given property name.
     */
    relationName(propertyName: string): string;

    /**
     * Gets the table's primary key name from the given table name and column names.
     */
    primaryKeyName(tableOrName: Table|string, columnNames: string[]): string;

    /**
     * Gets the table's unique constraint name from the given table name and column names.
     */
    uniqueConstraintName(tableOrName: Table|string, columnNames: string[]): string;

    /**
     * Gets the table's default constraint name from the given table name and column name.
     */
    defaultConstraintName(tableOrName: Table|string, columnName: string): string;

    /**
     * Gets the name of the foreign key.
     */
    foreignKeyName(tableOrName: Table|string, columnNames: string[]): string;

    /**
     * Gets the name of the index - simple and compose index.
     */
    indexName(tableOrName: Table|string, columns: string[]): string;

    /**
     * Gets the name of the check constraint.
     */
    checkConstraintName(tableOrName: Table|string, columns: string[]): string;

    /**
     * Gets the name of the join column used in the one-to-one and many-to-one relations.
     */
    joinColumnName(relationName: string, referencedColumnName: string): string;

    /**
     * Gets the name of the join table used in the many-to-many relations.
     */
    joinTableName(firstTableName: string,
                  secondTableName: string,
                  firstPropertyName: string,
                  secondPropertyName: string): string;

    /**
     * Columns in join tables can have duplicate names in case of self-referencing.
     * This method provide a resolution for such column names.
     */
    joinTableColumnDuplicationPrefix(columnName: string, index: number): string;

    /**
     * Gets the name of the column used for columns in the junction tables.
     *
     * The reverse?:boolean parameter denotes if the joinTableColumnName is called for the junctionColumn (false)
     * or the inverseJunctionColumns (true)
     */
    joinTableColumnName(tableName: string, propertyName: string, columnName?: string): string;

    /**
<<<<<<< HEAD
     * Gets the column name of the column with foreign key to the parent table used in the class table inheritance.
=======
     * Gets the name of the column used for columns in the junction tables from the invers side of the relationship.
     *
     */
    joinTableInverseColumnName(tableName: string, propertyName: string, columnName?: string): string;

    /**
     * Gets the name of the foreign key.
>>>>>>> 9fa52b11
     */
    foreignKeyName(tableName: string, columnNames: string[], referencedTableName: string, referencedColumnNames: string[]): string;

    /**
     * Adds globally set prefix to the table name.
     * This method is executed no matter if prefix was set or not.
     * Table name is either user's given table name, either name generated from entity target.
     * Note that table name comes here already normalized by #tableName method.
     */
    prefixTableName(prefix: string, tableName: string): string;

}<|MERGE_RESOLUTION|>--- conflicted
+++ resolved
@@ -1,9 +1,9 @@
+import {Table} from "../schema-builder/table/Table";
+
 /**
  * Naming strategy defines how auto-generated names for such things like table name, or table column gonna be
  * generated.
  */
-import {Table} from "../schema-builder/table/Table";
-
 export interface NamingStrategyInterface {
 
     /**
@@ -94,19 +94,9 @@
     joinTableColumnName(tableName: string, propertyName: string, columnName?: string): string;
 
     /**
-<<<<<<< HEAD
-     * Gets the column name of the column with foreign key to the parent table used in the class table inheritance.
-=======
      * Gets the name of the column used for columns in the junction tables from the invers side of the relationship.
-     *
      */
     joinTableInverseColumnName(tableName: string, propertyName: string, columnName?: string): string;
-
-    /**
-     * Gets the name of the foreign key.
->>>>>>> 9fa52b11
-     */
-    foreignKeyName(tableName: string, columnNames: string[], referencedTableName: string, referencedColumnNames: string[]): string;
 
     /**
      * Adds globally set prefix to the table name.
