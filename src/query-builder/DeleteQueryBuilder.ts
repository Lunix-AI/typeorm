--- conflicted
+++ resolved
@@ -68,39 +68,16 @@
             const deleteResult = new DeleteResult();
             const result = await queryRunner.query(sql, parameters);
 
-<<<<<<< HEAD
-            switch (queryRunner.connection.name) {
-                case "mysql":
-                case "mariadb": {
-                    deleteResult.raw = result;
-                    deleteResult.affected = result.affectedRows;
-                    break;
-                }
-                case "mssql":
-                case "cockroachdb":
-                case "postgres": {
-                    deleteResult.raw = result[0] ? result[0] : null;
-                    // don't return 0 because it could confuse. null means that we did not receive this value
-                    deleteResult.affected = typeof result[1] === "number" ? result[1] : null;
-                    break;
-                }
-                // sqlite & sqljs doesn't return anything
-                case "sqlite":
-                case "sqljs":
-                default:
-                    deleteResult.raw = result;
-=======
             const driver = queryRunner.connection.driver;
             if (driver instanceof MysqlDriver) {
                 deleteResult.raw = result;
                 deleteResult.affected = result.affectedRows;
-            } else if (driver instanceof SqlServerDriver || driver instanceof PostgresDriver) {
+            } else if (driver instanceof SqlServerDriver || driver instanceof PostgresDriver || driver instanceof CockroachDriver) {
                 deleteResult.raw = result[0] ? result[0] : null;
                 // don't return 0 because it could confuse. null means that we did not receive this value
                 deleteResult.affected = typeof result[1] === "number" ? result[1] : null;
             } else {
                 deleteResult.raw = result;
->>>>>>> 0e705b7c
             }
 
             // call after deletion methods in listeners and subscribers
